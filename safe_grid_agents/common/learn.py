--- conflicted
+++ resolved
@@ -16,10 +16,7 @@
             env_state, history = function(agent, env, env_state, history, args)
             done = env_state[0].value == 2
             history["t"] += 1
-<<<<<<< HEAD
-=======
         history = ut.track_metrics(history, env)
->>>>>>> 01a14f80
         if history["episode"] % args.eval_every == args.eval_every - 1:
             eval_next = True
         return env_state, history, eval_next
