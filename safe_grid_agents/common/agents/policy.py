--- conflicted
+++ resolved
@@ -65,18 +65,10 @@
         prepolicy, _ = self(state_board)
         return Categorical(logits=prepolicy)
 
-<<<<<<< HEAD
-    def learn(self, states, actions, rewards, history, args) -> History:
-        states = torch.as_tensor(states, dtype=torch.float, device=self.device)
-        actions = torch.as_tensor(actions, dtype=torch.long, device=self.device)
-
-        cumulative_returns = self.get_discounted_returns(rewards)
-=======
     def learn(self, states, actions, rewards, returns, history, args) -> History:
         states = torch.as_tensor(states, dtype=torch.float, device=self.device)
         actions = torch.as_tensor(actions, dtype=torch.long, device=self.device)
         returns = torch.as_tensor(returns, dtype=torch.float, device=self.device)
->>>>>>> b6a774d2
 
         for epoch in range(self.epochs):
             rlsz = self.rollouts * states.size(1)
@@ -107,25 +99,6 @@
             )
             loss = pi_loss + vf_loss
 
-<<<<<<< HEAD
-        pi_loss = torch.min(
-            -(adv * ratio).mean(),
-            -(adv * ratio.clamp(1 - self.clipping, 1 + self.clipping)).mean(),
-        )
-        loss = pi_loss + vf_loss
-        history["writer"].add_scalar("Train/policy_loss", -pi_loss.item(), history["t"])
-        history["writer"].add_scalar("Train/value_loss", vf_loss.item(), history["t"])
-
-        self.optim.zero_grad()
-        loss.backward()
-        if self.log_gradients:
-            for name, param in self.named_parameters():
-                if param.grad is not None:
-                    history["writer"].add_histogram(
-                        name, param.grad.clone().cpu().data.numpy(), history["t"]
-                    )
-        self.optim.step()
-=======
             # Logging
             history["writer"].add_scalar(
                 "Train/policy_loss", -pi_loss.item(), history["t"]
@@ -144,7 +117,6 @@
                             name, param.grad.clone().cpu().data.numpy(), history["t"]
                         )
             self.optim.step()
->>>>>>> b6a774d2
 
         return history
 
@@ -152,37 +124,6 @@
         """Gather a single rollout from an old policy."""
         step_type, reward, discount, state = env_state
         done = False
-<<<<<<< HEAD
-        rollout = Rollout(states=[], actions=[], rewards=[])
-
-        # Rollout loop
-        while not done:
-            state = deepcopy(state)
-            board = state["board"]
-            action = self.old_policy.act_explore(board)
-            with torch.no_grad():
-                step_type, reward, discount, successor = env.step(action)
-                done = step_type.value == 2
-
-            # Maybe cheat
-            if args.cheat:
-                current_score = env._get_hidden_reward()
-                reward = current_score - history["last_score"]
-                history["last_score"] = current_score
-                # In case the agent is drunk, use the actual action they took
-                try:
-                    action = successor["extra_observations"]["actual_actions"]
-                except KeyError:
-                    pass
-
-            # Store data from experience
-            rollout.states.append(board.flatten())
-            rollout.actions.append(action)
-            rollout.rewards.append(reward)
-
-            state = successor
-            history["t"] += 1
-=======
         rollout = Rollout(states=[], actions=[], rewards=[], returns=[])
 
         for r in range(self.rollouts):
@@ -223,7 +164,6 @@
 
             step_type, reward, discount, state = env.reset()
             done = step_type.value == 2
->>>>>>> b6a774d2
 
         return rollout
 
